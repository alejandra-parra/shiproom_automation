"""
Google Slides client for interacting with Google Slides API
"""

import os
import json
import socket
import time
from datetime import datetime
from typing import List, Dict
from google.oauth2.service_account import Credentials
from googleapiclient.discovery import build
from googleapiclient.errors import HttpError

class GoogleSlidesClient:
    """Client for interacting with Google Slides API"""
    
    def __init__(self, config: Dict):
        # Get credentials from environment - support both file path and JSON content
        service_account_file = os.getenv('GOOGLE_SERVICE_ACCOUNT_FILE')
        service_account_json = os.getenv('GOOGLE_SERVICE_ACCOUNT_JSON')
        
        if not service_account_file and not service_account_json:
            raise ValueError("Either GOOGLE_SERVICE_ACCOUNT_FILE or GOOGLE_SERVICE_ACCOUNT_JSON environment variable must be set")
        
        # Define the scope
        scopes = ['https://www.googleapis.com/auth/presentations']
        
        # Create credentials
        if service_account_json:
            # Parse JSON from environment variable
            try:
                service_account_info = json.loads(service_account_json)
            except json.JSONDecodeError as e:
                print(f"JSON parsing error: {e}")
                print("Attempting to fix JSON formatting issues...")
                
                # Fix common JSON issues:
                # 1. Replace actual newlines with escaped newlines
                # 2. Fix any other control characters
                fixed_json = service_account_json
                
                # Replace actual newlines in the JSON with escaped newlines
                fixed_json = fixed_json.replace('\n', '\\n')
                fixed_json = fixed_json.replace('\r', '\\r')
                fixed_json = fixed_json.replace('\t', '\\t')
                
                try:
                    service_account_info = json.loads(fixed_json)
                    print("Successfully fixed JSON formatting")
                except json.JSONDecodeError as e2:
                    print(f"Could not fix JSON automatically: {e2}")
                    print("Please check your .env file and ensure the JSON is properly formatted.")
                    raise
            self.credentials = Credentials.from_service_account_info(
                service_account_info, scopes=scopes
            )
            print("Using Google Service Account from JSON content in environment variable")
        else:
            # Use file path
            self.credentials = Credentials.from_service_account_file(
                service_account_file, scopes=scopes
            )
            print(f"Using Google Service Account from file: {service_account_file}")
        
        # Build the service with timeout
        socket.setdefaulttimeout(30)  # 30 second timeout
        self.service = build('slides', 'v1', credentials=self.credentials)
        
        # Get presentation ID and slide ID from config
        self.presentation_id = config.get('google_slides', {}).get('presentation_id')
        if not self.presentation_id:
            raise ValueError("Google Presentation ID not found in config file under 'google_slides.presentation_id'")
        
        self.slide_id = config.get('google_slides', {}).get('slide_id')
        if not self.slide_id:
            raise ValueError("Google Slide ID not found in config file under 'google_slides.slide_id'")
        
        print(f"Initialized Google Slides client with presentation ID: {self.presentation_id}")
        print(f"Will update slide ID: {self.slide_id}")
    
    def get_presentation(self):
        """Get presentation metadata"""
        try:
            print(f"Fetching presentation metadata for ID: {self.presentation_id}")
            presentation = self.service.presentations().get(
                presentationId=self.presentation_id
            ).execute()
            print("Successfully retrieved presentation metadata")
            return presentation
        except HttpError as e:
            print(f"Error getting presentation: {e}")
            raise
        except Exception as e:
            print(f"Unexpected error getting presentation: {e}")
            raise
    
    def clear_slide_content(self, slide_id: str):
        """Clear all content from a slide except the slide itself"""
        try:
            presentation = self.get_presentation()
            
            # Find the slide
            slide = None
            for s in presentation.get('slides', []):
                if s['objectId'] == slide_id:
                    slide = s
                    break
            
            if not slide:
                print(f"Slide {slide_id} not found")
                return
            
            # Collect all element IDs to delete
            delete_requests = []
            for element in slide.get('pageElements', []):
                delete_requests.append({
                    'deleteObject': {
                        'objectId': element['objectId']
                    }
                })
            
            if delete_requests:
                self.service.presentations().batchUpdate(
                    presentationId=self.presentation_id,
                    body={'requests': delete_requests}
                ).execute()
                print(f"Cleared {len(delete_requests)} elements from slide {slide_id}")
            
        except HttpError as e:
            print(f"Error clearing slide {slide_id}: {e}")
    
    def create_slide(self, slide_id: str = None):
        """Create a new slide"""
        try:
            if not slide_id:
                slide_id = f"slide_{datetime.now().strftime('%Y%m%d_%H%M%S')}"
            
            requests = [{
                'createSlide': {
                    'objectId': slide_id,
                    'slideLayoutReference': {
                        'predefinedLayout': 'BLANK'
                    }
                }
            }]
            
            self.service.presentations().batchUpdate(
                presentationId=self.presentation_id,
                body={'requests': requests}
            ).execute()
            
            print(f"Created slide: {slide_id}")
            return slide_id
            
        except HttpError as e:
            print(f"Error creating slide: {e}")
            raise
    
    def add_title(self, slide_id: str, title: str, x: float = 50, y: float = 50):
        """Add a title text box to a slide"""
        try:
            title_id = f"title_{int(time.time() * 1000000)}"
            
            requests = [
                {
                    'createShape': {
                        'objectId': title_id,
                        'shapeType': 'TEXT_BOX',
                        'elementProperties': {
                            'pageObjectId': slide_id,
                            'size': {
                                'height': {'magnitude': 50, 'unit': 'PT'},
                                'width': {'magnitude': 600, 'unit': 'PT'}
                            },
                            'transform': {
                                'scaleX': 1,
                                'scaleY': 1,
                                'translateX': x,
                                'translateY': y,
                                'unit': 'PT'
                            }
                        }
                    }
                },
                {
                    'insertText': {
                        'objectId': title_id,
                        'text': title
                    }
                },
                {
                    'updateTextStyle': {
                        'objectId': title_id,
                        'style': {
                            'fontSize': {'magnitude': 24, 'unit': 'PT'},
                            'bold': True
                        },
                        'fields': 'fontSize,bold'
                    }
                }
            ]
            
            self.service.presentations().batchUpdate(
                presentationId=self.presentation_id,
                body={'requests': requests}
            ).execute()
            
            print(f"Added title to slide {slide_id}")
            
        except HttpError as e:
            print(f"Error adding title to slide {slide_id}: {e}")
    
    def get_table_dimensions(self, table_id: str) -> Dict:
        """Get actual table dimensions after creation"""
        try:
            print(f"Getting dimensions for table: {table_id}")
            presentation = self.get_presentation()
            
            # First, find our target slide
            target_slide = None
            for slide in presentation.get('slides', []):
                if slide.get('objectId') == self.slide_id:
                    target_slide = slide
                    print(f"Found target slide: {self.slide_id}")
                    break
            
            if not target_slide:
                print(f"Target slide {self.slide_id} not found in presentation")
                return {}
            
            # Now look for our table in the target slide
            for element in target_slide.get('pageElements', []):
                element_id = element.get('objectId', '')
                if element_id == table_id:
                    print(f"Found table element: {table_id}")
                    size = element.get('size', {})
                    transform = element.get('transform', {})
                    
                    # Check if we have the expected data structure
                    if not size or not transform:
                        print(f"Missing size or transform data for table {table_id}")
                        return {}
                    
                    # Google Slides API returns dimensions in EMU (English Metric Units)
                    # 1 point = 12,700 EMUs
                    height_emu = size.get('height', {}).get('magnitude', 0)
                    width_emu = size.get('width', {}).get('magnitude', 0)
                    y_emu = transform.get('translateY', 0)
                    x_emu = transform.get('translateX', 0)
                    
                    print(f"Raw EMU dimensions for table {table_id}:")
                    print(f"  Height: {height_emu} EMU")
                    print(f"  Width: {width_emu} EMU")
                    print(f"  Y position: {y_emu} EMU")
                    print(f"  X position: {x_emu} EMU")
                    
                    # Convert EMU to points (1 point = 12,700 EMUs)
                    height_pt = height_emu / 12700
                    width_pt = width_emu / 12700
                    y_pt = y_emu / 12700
                    x_pt = x_emu / 12700
                    
                    print(f"Converted to points for table {table_id}:")
                    print(f"  Height: {height_pt:.2f} PT")
                    print(f"  Width: {width_pt:.2f} PT")
                    print(f"  Y position: {y_pt:.2f} PT")
                    print(f"  X position: {x_pt:.2f} PT")
                    
                    dimensions = {
                        'height': height_pt,
                        'width': width_pt,
                        'y_position': y_pt,
                        'x_position': x_pt
                    }
                    
                    return dimensions
                else:
                    print(f"Found element: {element_id} (not our table)")
            
            print(f"Table {table_id} not found in slide {self.slide_id}")
            return {}
        except Exception as e:
            print(f"Error getting table dimensions for {table_id}: {e}")
            import traceback
            traceback.print_exc()
            return {}

    def add_bordered_text_box(self, slide_id: str, text: str, x: float, y: float, width: float = 250, height: float = 100, border_color: dict = None, border_weight: float = 1.5):
        """Add a text box with a border to a slide and return its objectId."""
        if border_color is None:
            border_color = {'red': 0, 'green': 0, 'blue': 0}
        text_id = self.add_text_box(slide_id, text, x, y, width, height)
        border_request = {
            'updateShapeProperties': {
                'objectId': text_id,
                'shapeProperties': {
                    'outline': {
                        'outlineFill': {
                            'solidFill': {
                                'color': {
                                    'rgbColor': border_color
                                }
                            }
                        },
                        'weight': {'magnitude': border_weight, 'unit': 'PT'}
                    }
                },
                'fields': 'outline'
            }
        }
        self.service.presentations().batchUpdate(
            presentationId=self.presentation_id,
            body={'requests': [border_request]}
        ).execute()
        print(f"Added bordered text box to slide {slide_id}")
        return text_id

    # Update column widths in add_table for slimmer layout
    def add_table(self, slide_id: str, data: List[List], x: float = 50, y: float = 120, formatting_map: Dict = None, color_map: Dict = None, header_color: Dict = None, merge_map: List[Dict] = None, link_map: Dict = None):
        """Add a table to a slide, with optional text links for issue keys."""
        try:
            # Use microseconds for unique table ID
            table_id = f"table_{int(time.time() * 1000000)}"
            
            if not data:
                print("No data to add to table")
                return None, None
            
            rows = len(data)
            cols = len(data[0]) if data else 0
            
            if rows == 0 or cols == 0:
                print("Invalid table dimensions")
                return None, None
            
            # Define column widths based on content type
            # For deliverables: [Key, Name, Maturity, Due Date, Status]
            # For epics: [Key, Name, Due Date, Status]
            if cols == 5:  # Deliverables table
                column_widths = [65, 180, 45, 70, 40]  # Key, Name, Maturity, Due Date, Status (tuned)
                print(f"DEBUG: Using deliverables column widths: {column_widths}")
            elif cols == 4:  # Epics table
                column_widths = [65, 225, 70, 40]  # Key, Name, Due Date, Status (tuned)
                print(f"DEBUG: Using epics column widths: {column_widths}")
            else:
                # Fallback to equal widths
                column_widths = [120] * cols
            
            total_width = sum(column_widths)
            
            # Calculate initial height based on number of rows
            # Each row is 25pt high, plus 20pt for padding
            initial_height = rows * 25 + 20
            
            # Step 1: Create table first
            create_table_request = {
                'createTable': {
                    'objectId': table_id,
                    'elementProperties': {
                        'pageObjectId': slide_id,
                        'size': {
                            'height': {'magnitude': initial_height, 'unit': 'PT'},
                            'width': {'magnitude': total_width, 'unit': 'PT'}
                        },
                        'transform': {
                            'scaleX': 1,
                            'scaleY': 1,
                            'translateX': x,
                            'translateY': y,
                            'unit': 'PT'
                        }
                    },
                    'rows': rows,
                    'columns': cols
                }
            }
            
            # Create the table first
            self.service.presentations().batchUpdate(
                presentationId=self.presentation_id,
                body={'requests': [create_table_request]}
            ).execute()
            
            print(f"Created table {table_id}")
            
            # Small delay to ensure table is fully created
            time.sleep(0.5)
            
            # Step 1.5: Set column widths
            column_width_requests = []
            for col_idx, width in enumerate(column_widths):
                column_width_requests.append({
                    'updateTableColumnProperties': {
                        'objectId': table_id,
                        'columnIndices': [col_idx],
                        'tableColumnProperties': {
                            'columnWidth': {
                                'magnitude': width,
                                'unit': 'PT'
                            }
                        },
                        'fields': 'columnWidth'
                    }
                })
            
            if column_width_requests:
                self.service.presentations().batchUpdate(
                    presentationId=self.presentation_id,
                    body={'requests': column_width_requests}
                ).execute()
                print(f"Set column widths: {column_widths}")
            
            # Step 2: Add content to all cells in one batch
            all_cell_requests = []
            for row_idx, row in enumerate(data):
                for col_idx, cell_value in enumerate(row):
                    cell_location = {
                        'rowIndex': row_idx,
                        'columnIndex': col_idx
                    }
                    # Add text to cell
                    all_cell_requests.append({
                        'insertText': {
                            'objectId': table_id,
                            'cellLocation': cell_location,
                            'text': str(cell_value) if cell_value else '',
                            'insertionIndex': 0
                        }
                    })
                    # Set font size for all cells that have text
                    if cell_value and str(cell_value).strip():
                        all_cell_requests.append({
                            'updateTextStyle': {
                                'objectId': table_id,
                                'cellLocation': cell_location,
                                'style': {
                                    'fontSize': {'magnitude': 7, 'unit': 'PT'}
                                },
                                'textRange': {
                                    'type': 'ALL'
                                },
                                'fields': 'fontSize'
                            }
                        })
                    # Format header row
                    if row_idx == 0:
                        # Use custom header color if provided, otherwise default gray
                        if header_color:
                            header_bg_color = header_color
                            text_color = {'red': 1.0, 'green': 1.0, 'blue': 1.0}  # White text
                        else:
                            header_bg_color = {'red': 0.8, 'green': 0.8, 'blue': 0.8}  # Gray
                            text_color = {'red': 0.0, 'green': 0.0, 'blue': 0.0}  # Black text
                        # Only apply text style if cell has text
                        if cell_value and str(cell_value).strip():
                            all_cell_requests.append({
                                'updateTextStyle': {
                                    'objectId': table_id,
                                    'cellLocation': cell_location,
                                    'style': {
                                        'bold': True,
                                        'fontSize': {'magnitude': 7, 'unit': 'PT'},
                                        'foregroundColor': {
                                            'opaqueColor': {
                                                'rgbColor': text_color
                                            }
                                        }
                                    },
                                    'textRange': {
                                        'type': 'ALL'
                                    },
                                    'fields': 'bold,fontSize,foregroundColor'
                                }
                            })
                        all_cell_requests.append({
                            'updateTableCellProperties': {
                                'objectId': table_id,
                                'tableRange': {
                                    'location': cell_location,
                                    'rowSpan': 1,
                                    'columnSpan': 1
                                },
                                'tableCellProperties': {
                                    'tableCellBackgroundFill': {
                                        'solidFill': {
                                            'color': {
                                                'rgbColor': header_bg_color
                                            }
                                        }
                                    }
                                },
                                'fields': 'tableCellBackgroundFill'
                            }
                        })
            # --- Add hyperlink requests for issue keys ---
            if link_map:
                for (row_idx, col_idx), url in link_map.items():
                    cell_location = {
                        'rowIndex': row_idx,
                        'columnIndex': col_idx
                    }
                    issue_key = str(data[row_idx][col_idx])
                    if not issue_key.strip():
                        continue
                    all_cell_requests.append({
                        'updateTextStyle': {
                            'objectId': table_id,
                            'cellLocation': cell_location,
                            'style': {
                                'link': {
                                    'url': url
                                }
                            },
                            'textRange': {
                                'type': 'FIXED_RANGE',
                                'startIndex': 0,
                                'endIndex': len(issue_key)
                            },
                            'fields': 'link'
                        }
                    })
            # Execute all cell requests at once
            if all_cell_requests:
                self.service.presentations().batchUpdate(
                    presentationId=self.presentation_id,
                    body={'requests': all_cell_requests}
                ).execute()
            
            # Apply strikethrough formatting if provided
            if formatting_map:
                formatting_requests = []
                for (row_idx, col_idx), instructions in formatting_map.items():
                    # Only apply formatting if the cell contains text
                    cell_text = ''
                    if 0 <= row_idx < len(data) and 0 <= col_idx < len(data[row_idx]):
                        cell_text = str(data[row_idx][col_idx])
                    if not cell_text.strip():
                        continue
                    cell_location = {
                        'rowIndex': row_idx,
                        'columnIndex': col_idx
                    }
                    for instruction in instructions:
                        # Support both strikethrough and other styles
                        style = {}
                        if 'strikethrough' in instruction:
                            style['strikethrough'] = instruction['strikethrough']
                        if 'bold' in instruction:
                            style['bold'] = instruction['bold']
                        if 'fontSize' in instruction:
                            style['fontSize'] = {'magnitude': 7, 'unit': 'PT'}
                        if 'foregroundColor' in instruction:
                            style['foregroundColor'] = {'opaqueColor': {'rgbColor': instruction['foregroundColor']}}
                        if not style:
                            continue
                        formatting_requests.append({
                            'updateTextStyle': {
                                'objectId': table_id,
                                'cellLocation': cell_location,
                                'style': style,
                                'textRange': {
                                    'type': 'ALL' if 'strikethrough' not in instruction else 'FIXED_RANGE',
                                    'startIndex': instruction.get('start', 0),
                                    'endIndex': instruction.get('end', 0)
                                } if 'strikethrough' in instruction else {'type': 'ALL'},
                                'fields': ','.join(style.keys())
                            }
                        })
                if formatting_requests:
                    self.service.presentations().batchUpdate(
                        presentationId=self.presentation_id,
                        body={'requests': formatting_requests}
                    ).execute()
                    print(f"Applied formatting to {len(formatting_requests)} text ranges")

            # Apply background colors if provided
            if color_map:
                color_requests = []
                for (row_idx, col_idx), color in color_map.items():
                    cell_location = {
                        'rowIndex': row_idx,
                        'columnIndex': col_idx
                    }
                    color_requests.append({
                        'updateTableCellProperties': {
                            'objectId': table_id,
                            'tableRange': {
                                'location': cell_location,
                                'rowSpan': 1,
                                'columnSpan': 1
                            },
                            'tableCellProperties': {
                                'tableCellBackgroundFill': {
                                    'solidFill': {
                                        'color': {
                                            'rgbColor': color
                                        }
                                    }
                                }
                            },
                            'fields': 'tableCellBackgroundFill'
                        }
                    })
                if color_requests:
                    self.service.presentations().batchUpdate(
                        presentationId=self.presentation_id,
                        body={'requests': color_requests}
                    ).execute()
                    print(f"Applied background colors to {len(color_requests)} cells")

            # --- Handle merged cells and custom background/border for merged cells ---
            if merge_map:
                merge_requests = []
                border_requests = []
                for merge in merge_map:
                    # Use mergeTableCells for merging cells in Google Slides
                    merge_requests.append({
                        'mergeTableCells': {
                            'objectId': table_id,
                            'tableRange': {
                                'location': {'rowIndex': merge['row'], 'columnIndex': merge['col']},
                                'rowSpan': merge.get('rowSpan', 1),
                                'columnSpan': merge.get('colSpan', 1)
                            }
                        }
                    })
                    # If this is the spacer row, set its borders to transparent
                    if merge.get('is_spacer', False):
                        # Set all borders of spacer row to transparent
                        for side in ['TOP', 'BOTTOM', 'LEFT', 'RIGHT']:
                            border_requests.append({
                                'updateTableBorderProperties': {
                                    'objectId': table_id,
                                    'tableBorderProperties': {
                                        'tableBorderFill': {
                                            'solidFill': {
                                                'color': {
                                                    'rgbColor': {'red': 1.0, 'green': 1.0, 'blue': 1.0}
                                                }
                                            }
                                        },
                                        'weight': {'magnitude': 1, 'unit': 'PT'}
                                    },
                                    'tableRange': {
                                        'location': {'rowIndex': merge['row'], 'columnIndex': merge['col']},
                                        'rowSpan': 1,
                                        'columnSpan': 5
                                    },
                                    'borderPosition': side,
                                    'fields': '*'
                                }
                            })
                        # Set the bottom border of the row above (last deliverable row) to default color
                        if merge['row'] > 0:
                            border_requests.append({
                                'updateTableBorderProperties': {
                                    'objectId': table_id,
                                    'tableBorderProperties': {
                                        'tableBorderFill': {
                                            'solidFill': {
                                                'color': {
                                                    'rgbColor': {'red': 0.8, 'green': 0.8, 'blue': 0.8}
                                                }
                                            }
                                        },
                                        'weight': {'magnitude': 1, 'unit': 'PT'}
                                    },
                                    'tableRange': {
                                        'location': {'rowIndex': merge['row'] - 1, 'columnIndex': 0},
                                        'rowSpan': 1,
                                        'columnSpan': 5
                                    },
                                    'borderPosition': 'BOTTOM',
                                    'fields': '*'
                                }
                            })
                        # Set the top border of the row below (epics header) to default color
                        border_requests.append({
                            'updateTableBorderProperties': {
                                'objectId': table_id,
                                'tableBorderProperties': {
                                    'tableBorderFill': {
                                        'solidFill': {
                                            'color': {
                                                'rgbColor': {'red': 0.8, 'green': 0.8, 'blue': 0.8}
                                            }
                                        }
                                    },
                                    'weight': {'magnitude': 1, 'unit': 'PT'}
                                },
                                'tableRange': {
                                    'location': {'rowIndex': merge['row'] + 1, 'columnIndex': 0},
                                    'rowSpan': 1,
                                    'columnSpan': 5
                                },
                                'borderPosition': 'TOP',
                                'fields': '*'
                            }
                        })
                if merge_requests:
                    self.service.presentations().batchUpdate(
                        presentationId=self.presentation_id,
                        body={'requests': merge_requests}
                    ).execute()
                    print(f"Applied {len(merge_requests)} merged cell requests (mergeTableCells)")
                if border_requests:
                    self.service.presentations().batchUpdate(
                        presentationId=self.presentation_id,
                        body={'requests': border_requests}
                    ).execute()
                    print(f"Applied {len(border_requests)} border color requests for spacer row separation")

            print(f"Added content to table with {rows}x{cols} on slide {slide_id}")
            
            # Wait for content to be fully rendered
            time.sleep(1)
            
            # Get actual dimensions after content is added
            actual_dimensions = self.get_table_dimensions(table_id)
            if not actual_dimensions:
                # Fallback to initial dimensions if we can't get actual ones
                actual_dimensions = {
                    'height': initial_height,
                    'width': total_width,
                    'y_position': y,
                    'x_position': x
                }
            
            return table_id, actual_dimensions, column_widths, total_width
            
        except HttpError as e:
            print(f"Error adding table to slide {slide_id}: {e}")
            return None, None
    
    def add_text_box(self, slide_id: str, text: str, x: float, y: float, width: float = 400, height: float = 100, font_size: float = 7):
        """Add a text box to a slide with specified font size"""
        try:
            text_id = f"text_{int(time.time() * 1000000)}"
            
            requests = [
                {
                    'createShape': {
                        'objectId': text_id,
                        'shapeType': 'TEXT_BOX',
                        'elementProperties': {
                            'pageObjectId': slide_id,
                            'size': {
                                'height': {'magnitude': height, 'unit': 'PT'},
                                'width': {'magnitude': width, 'unit': 'PT'}
                            },
                            'transform': {
                                'scaleX': 1,
                                'scaleY': 1,
                                'translateX': x,
                                'translateY': y,
                                'unit': 'PT'
                            }
                        }
                    }
                },
                {
                    'insertText': {
                        'objectId': text_id,
                        'text': text
                    }
                },
                {
                    'updateTextStyle': {
                        'objectId': text_id,
                        'style': {
                            'fontSize': {'magnitude': font_size, 'unit': 'PT'}
                        },
                        'textRange': {
                            'type': 'ALL'
                        },
                        'fields': 'fontSize'
                    }
                }
            ]
            
            self.service.presentations().batchUpdate(
                presentationId=self.presentation_id,
                body={'requests': requests}
            ).execute()
            
<<<<<<< HEAD
            print(f"Added text box to slide {slide_id}")
            return text_id
=======
            print(f"Added text box to slide {slide_id} with font size {font_size}pt")
            
>>>>>>> 1d1db0c7
        except HttpError as e:
            print(f"Error adding text box to slide {slide_id}: {e}")
            raise 

    def update_textbox_style(self, object_id: str, font_size: int = None, bold: bool = False):
        """Update the text style for a text box (font size, bold)."""
        fields = []
        style = {}
        if font_size is not None:
            style['fontSize'] = {'magnitude': font_size, 'unit': 'PT'}
            fields.append('fontSize')
        if bold:
            style['bold'] = True
            fields.append('bold')
        if not fields:
            return
        requests = [
            {
                'updateTextStyle': {
                    'objectId': object_id,
                    'style': style,
                    'textRange': {'type': 'ALL'},
                    'fields': ','.join(fields)
                }
            }
        ]
        self.service.presentations().batchUpdate(
            presentationId=self.presentation_id,
            body={'requests': requests}
        ).execute()
        print(f"Updated text style for {object_id}: {style}") <|MERGE_RESOLUTION|>--- conflicted
+++ resolved
@@ -784,13 +784,9 @@
                 body={'requests': requests}
             ).execute()
             
-<<<<<<< HEAD
-            print(f"Added text box to slide {slide_id}")
+            print(f"Added text box to slide {slide_id} with font size {font_size}pt")
             return text_id
-=======
-            print(f"Added text box to slide {slide_id} with font size {font_size}pt")
-            
->>>>>>> 1d1db0c7
+            
         except HttpError as e:
             print(f"Error adding text box to slide {slide_id}: {e}")
             raise 
