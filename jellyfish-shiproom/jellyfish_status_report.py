#!/usr/bin/env python3
"""
Jellyfish Status Report Generator
Generates Google Sheets status reports for engineering teams based on Jellyfish data
"""

from datetime import datetime, timedelta
from typing import Dict, List, Tuple
import argparse
from dotenv import load_dotenv

from clients.google_slides import GoogleSlidesClient
from clients.jira import JiraClient
from clients.jellyfish import JellyfishClient
from config.config_loader import load_config
from utils.date_utils import format_date, get_report_date_range, get_weekly_lookback_range
from utils.table_utils import prepare_merged_table
from utils.filter_utils import filter_items, format_excluded_items_for_display
from utils.due_date_utils import format_due_date_with_history
from utils.status_utils import STATUS_MAPPING

# Load environment variables
load_dotenv()

class StatusReportGenerator:
    """Generates status reports from Jellyfish data"""
    
    def __init__(self, config: Dict):
        self.config = config
        self.jellyfish = JellyfishClient(config)
        self.jira = JiraClient(config)
        self.slides = GoogleSlidesClient(config)
        
        # Status mapping for Google Sheets
        self.status_mapping = STATUS_MAPPING
    
    def get_formatted_due_date(self, current_date: str, issue_key: str) -> Tuple[str, List[Dict]]:
        """Get formatted due date with history for an issue"""
        # Get due date history from Jira
        date_history = self.jira.get_due_date_history(issue_key)
        return format_due_date_with_history(current_date, date_history)
    
    def generate_slides(self):
        """Generate Google Slides status report with a single merged table"""
        start_date, end_date = get_report_date_range()
        print(f"Date range: {start_date.strftime('%Y-%m-%d')} to {end_date.strftime('%Y-%m-%d')}")
        print(f"Fetching deliverables for team {self.jellyfish.team_name}...")
        deliverables = self.jellyfish.get_work_items_by_category(
            "deliverable-new",
            start_date.strftime('%Y-%m-%d'),
            end_date.strftime('%Y-%m-%d')
        )
        
        print(f"\n=== DELIVERABLES DEBUG ===")
        print(f"Total deliverables received from API: {len(deliverables)}")
        
        # Add due date history to deliverables
        for deliverable in deliverables:
            issue_key = deliverable.get('source_issue_key')
            if issue_key:
                deliverable['date_history'] = self.jira.get_due_date_history(issue_key)
        
        # Get the lookback range based on the completed week
        lookback_start, lookback_end = get_weekly_lookback_range(end_date)
        print(f"Using lookback range: {lookback_start.strftime('%Y-%m-%d')} to {lookback_end.strftime('%Y-%m-%d')}")
        
        filtered_deliverables, excluded_deliverables = filter_items(deliverables, lookback_start, lookback_end)
        print(f"Deliverables after filtering: {len(filtered_deliverables)}")
        print(f"Deliverables excluded: {len(excluded_deliverables)}")
        
        print(f"\nFetching epics for team {self.jellyfish.team_name}...")
        epics_response = self.jellyfish.get_work_items_by_category(
            "epics",
            start_date.strftime('%Y-%m-%d'),
            end_date.strftime('%Y-%m-%d')
        )
        
        print(f"\n=== EPICS DEBUG ===")
        print(f"Total epics received from API: {len(epics_response)}")
        
        # Add due date history to epics
        for epic in epics_response:
            issue_key = epic.get('source_issue_key')
            if issue_key:
                epic['date_history'] = self.jira.get_due_date_history(issue_key)
        
        filtered_epics, excluded_epics = filter_items(epics_response, lookback_start, lookback_end)
        print(f"Epics after filtering: {len(filtered_epics)}")
        print(f"Epics excluded: {len(excluded_epics)}")
        
        print(f"\n=== FINAL SUMMARY ===")
        print(f"Total items to include in report: {len(filtered_deliverables) + len(filtered_epics)}")
        print(f"  - Deliverables: {len(filtered_deliverables)}")
        print(f"  - Epics: {len(filtered_epics)}")
        
        slide_id = self.slides.slide_id
        try:
            self.slides.clear_slide_content(slide_id)
        except Exception as e:
            print(f"Warning: Could not clear slide content: {e}")
            print("Continuing with existing content...")
        self.slides.add_title(slide_id, f"{self.jellyfish.team_name} - Status Report", 50, 20)
        # Prepare merged table
        merged_data, formatting_map, color_map, merge_map, link_map = prepare_merged_table(
            filtered_deliverables, 
            filtered_epics,
            self.get_formatted_due_date
        )
        y_position = 80
        print(f"Merged table data: {len(merged_data)} rows")
<<<<<<< HEAD
        # Use returned column_widths and total_width for text box placement
        table_x = 50
        table_id, table_dims, column_widths, total_table_width = self.slides.add_table(
=======
        # Add merged table (extend add_table to support merge_map if needed)
        table_id, table_dimensions = self.slides.add_table(
>>>>>>> 1d1db0c7
            slide_id,
            merged_data,
            table_x,
            y_position,
            formatting_map,
            color_map,
            None,  # header_color handled per-row in formatting_map
            merge_map=merge_map,
            link_map=link_map
        )
<<<<<<< HEAD
        margin = 20
        text_box_x = table_x + total_table_width + margin
        text_box_y = y_position
        text_box_height = table_dims['height'] if table_dims else 220
        slide_width = 960
        max_text_box_width = max(100, slide_width - text_box_x - 30)
        text_box_width = min(220, max_text_box_width)
        print(f"DEBUG: Text box x={text_box_x}, y={text_box_y}, width={text_box_width}, height={text_box_height}")
        # === Placement configuration for Risks/Mitigations section ===
        # Offset to move the Risks/Mitigations title higher or lower relative to the table top
        RISKS_TITLE_VERTICAL_OFFSET = -22  # Move up/down (negative = up)
        RISKS_TITLE_HORIZONTAL_OFFSET = -5  # Move left/right (negative = left, positive = right)
        RISKS_TITLE_FONT_SIZE = 10
        RISKS_TITLE_HEIGHT = 18  # Height for one line of text at font size 10
        RISKS_CONTENT_GAP = 4    # Gap between title and content box
        RISKS_CONTENT_FONT_SIZE = 7
        RISKS_CONTENT_BORDER_WEIGHT = 0.5
        RISKS_CONTENT_BORDER_COLOR = {'red': 0, 'green': 0, 'blue': 0}
        RISKS_CONTENT_INITIAL_TEXT = "- "
        RISKS_CONTENT_HEIGHT = 260  # Set the height of the risks/mitigations content box (adjust as needed)
        # Calculate coordinates for Risks/Mitigations title and content box
        risks_title_x = text_box_x + RISKS_TITLE_HORIZONTAL_OFFSET
        risks_title_y = text_box_y + RISKS_TITLE_VERTICAL_OFFSET
        risks_title_width = text_box_width
        risks_title_height = RISKS_TITLE_HEIGHT
        risks_content_x = text_box_x
        risks_content_y = risks_title_y + risks_title_height + RISKS_CONTENT_GAP
        risks_content_width = text_box_width
        risks_content_height = RISKS_CONTENT_HEIGHT

        # --- Add Risks/Mitigations Title ---
        risks_title_text = "Risks / Mitigations"
        risks_title_id = self.slides.add_text_box(
            slide_id,
            risks_title_text,
            risks_title_x,
            risks_title_y,
            risks_title_width,
            risks_title_height
        )
        self.slides.update_textbox_style(risks_title_id, font_size=RISKS_TITLE_FONT_SIZE, bold=True)

        # --- Add Risks/Mitigations Content Box ---
        risks_content_id = self.slides.add_bordered_text_box(
            slide_id,
            RISKS_CONTENT_INITIAL_TEXT,
            risks_content_x,
            risks_content_y,
            risks_content_width,
            risks_content_height,
            border_color=RISKS_CONTENT_BORDER_COLOR,
            border_weight=RISKS_CONTENT_BORDER_WEIGHT
        )
        self.slides.update_textbox_style(risks_content_id, font_size=RISKS_CONTENT_FONT_SIZE, bold=False)
=======
        
        # Add exclusion log to the right of the table (outside visible area)
        all_excluded_items = excluded_deliverables + excluded_epics
        if all_excluded_items:
            exclusion_text = format_excluded_items_for_display(all_excluded_items)
            # Position the text box to the right of the table, outside the visible slide area
            # Google Slides dimensions are typically 720x405 points
            exclusion_x = 750  # Right side of the slide (slide width is ~720)
            exclusion_y = 20   # Top of the slide
            exclusion_width = 600  # Wide width to avoid line breaks
            exclusion_height = 400  # Reasonable height for multiple items
            
            self.slides.add_text_box(
                slide_id,
                f"EXCLUDED ITEMS:\n\n{exclusion_text}",
                exclusion_x,
                exclusion_y,
                exclusion_width,
                exclusion_height
            )
            print(f"Added exclusion log with {len(all_excluded_items)} items")
        
>>>>>>> 1d1db0c7
        print(f"Report generated in Google Slides")

def main():
    """Main entry point"""
    parser = argparse.ArgumentParser(description='Generate Jellyfish status report')
    parser.add_argument('--config', required=True, help='Path to config file')
    args = parser.parse_args()
    
    # Load configuration
    config = load_config(args.config)
    
    # Generate report
    generator = StatusReportGenerator(config)
    generator.generate_slides()

if __name__ == '__main__':
    main()<|MERGE_RESOLUTION|>--- conflicted
+++ resolved
@@ -108,14 +108,9 @@
         )
         y_position = 80
         print(f"Merged table data: {len(merged_data)} rows")
-<<<<<<< HEAD
         # Use returned column_widths and total_width for text box placement
         table_x = 50
         table_id, table_dims, column_widths, total_table_width = self.slides.add_table(
-=======
-        # Add merged table (extend add_table to support merge_map if needed)
-        table_id, table_dimensions = self.slides.add_table(
->>>>>>> 1d1db0c7
             slide_id,
             merged_data,
             table_x,
@@ -126,7 +121,6 @@
             merge_map=merge_map,
             link_map=link_map
         )
-<<<<<<< HEAD
         margin = 20
         text_box_x = table_x + total_table_width + margin
         text_box_y = y_position
@@ -181,7 +175,6 @@
             border_weight=RISKS_CONTENT_BORDER_WEIGHT
         )
         self.slides.update_textbox_style(risks_content_id, font_size=RISKS_CONTENT_FONT_SIZE, bold=False)
-=======
         
         # Add exclusion log to the right of the table (outside visible area)
         all_excluded_items = excluded_deliverables + excluded_epics
@@ -203,8 +196,6 @@
                 exclusion_height
             )
             print(f"Added exclusion log with {len(all_excluded_items)} items")
-        
->>>>>>> 1d1db0c7
         print(f"Report generated in Google Slides")
 
 def main():
